#! /usr/bin/env -S node --no-warnings=ExperimentalWarning

import figlet from 'figlet';
import {Command} from '@commander-js/extra-typings';
import chalk from 'chalk';
<<<<<<< HEAD
import {
    emailCreate,
    emailDownload,
    emailDuplicate,
    emailHtmlToText,
    emailUpload,
    emailWatch,
    themeDownload,
    themeUpload,
    themeWatch
} from './commands/index.js';
=======
import * as commands from './commands/index.js';
// @ts-ignore
import pkg from '../package.json' assert { type: 'json' };
>>>>>>> bb6c7073

const fusionString = figlet.textSync('Fusion').split('\n');
const authString = figlet.textSync('Auth').split('\n');

fusionString.forEach((line, i) => {
    console.log(chalk.white(line) + chalk.hex('#F58320')(authString[i]));
});

const program = new Command();
program
    .name('@fusionauth/cli')
    .description('CLI for FusionAuth')
    .version(pkg.version);

<<<<<<< HEAD
// Add email commands
program.addCommand(emailCreate);
program.addCommand(emailDownload);
program.addCommand(emailDuplicate);
program.addCommand(emailHtmlToText);
program.addCommand(emailUpload);
program.addCommand(emailWatch);

// Add theme commands
program.addCommand(themeDownload);
program.addCommand(themeUpload);
program.addCommand(themeWatch);
=======
Object.values(commands).forEach(command => program.addCommand(command));
>>>>>>> bb6c7073

program.parse();<|MERGE_RESOLUTION|>--- conflicted
+++ resolved
@@ -3,23 +3,9 @@
 import figlet from 'figlet';
 import {Command} from '@commander-js/extra-typings';
 import chalk from 'chalk';
-<<<<<<< HEAD
-import {
-    emailCreate,
-    emailDownload,
-    emailDuplicate,
-    emailHtmlToText,
-    emailUpload,
-    emailWatch,
-    themeDownload,
-    themeUpload,
-    themeWatch
-} from './commands/index.js';
-=======
 import * as commands from './commands/index.js';
 // @ts-ignore
 import pkg from '../package.json' assert { type: 'json' };
->>>>>>> bb6c7073
 
 const fusionString = figlet.textSync('Fusion').split('\n');
 const authString = figlet.textSync('Auth').split('\n');
@@ -34,21 +20,6 @@
     .description('CLI for FusionAuth')
     .version(pkg.version);
 
-<<<<<<< HEAD
-// Add email commands
-program.addCommand(emailCreate);
-program.addCommand(emailDownload);
-program.addCommand(emailDuplicate);
-program.addCommand(emailHtmlToText);
-program.addCommand(emailUpload);
-program.addCommand(emailWatch);
-
-// Add theme commands
-program.addCommand(themeDownload);
-program.addCommand(themeUpload);
-program.addCommand(themeWatch);
-=======
 Object.values(commands).forEach(command => program.addCommand(command));
->>>>>>> bb6c7073
 
 program.parse();