import {Command} from '@commander-js/extra-typings';
import {watch} from 'chokidar';
<<<<<<< HEAD
import {getLocaleFromLocalizedMessageFileName, reportError, validateThemeOptions} from '../utils.js';
=======
import {getLocaleFromLocalizedMessageFileName, reportError} from '../utils.js';
>>>>>>> bb6c7073
import Queue from 'queue';
import {FusionAuthClient, Theme} from '@fusionauth/typescript-client';
import {readFile} from 'fs/promises';
import logUpdate from "log-update";
import logSymbols from "log-symbols";
import chalk from "chalk";
import {apiKeyOption, hostOption, themeTypeOption} from "../options.js";

// To prevent multiple uploads from happening at once, we use a queue
const q = new Queue({autostart: true, concurrency: 1});

// noinspection JSUnusedGlobalSymbols
export const themeWatch = new Command('theme:watch')
    .description('Watch a theme for changes and upload to FusionAuth')
    .argument('<themeId>', 'The theme id to watch')
    .option('-i, --input <input>', 'The input directory', './tpl/')
<<<<<<< HEAD
    .option('-k, --key <key>', 'The API key to use')
    .option('-h, --host <url>', 'The FusionAuth host to use', 'http://localhost:9011')
    .addOption(new Option('-t, --types <types...>', 'The types of templates to watch').choices(templateTypes).default(templateTypes))
    .action((themeId, options) => {
        const {input, apiKey, host, types} = validateThemeOptions(options);

=======
    .addOption(apiKeyOption)
    .addOption(hostOption)
    .addOption(themeTypeOption)
    .action((themeId: string, {input, key: apiKey, host, types}) => {
>>>>>>> bb6c7073
        console.log(`Watching theme directory ${input} for changes and uploading to ${themeId}`);

        const watchedFiles: string[] = [];

        if (types.includes('templates')) {
            watchedFiles.push(input + '/**/*.ftl');
        }

        if (types.includes('stylesheet')) {
            watchedFiles.push(input + '/stylesheet.css');
        }

        if (types.includes('messages')) {
            watchedFiles.push(input + '/defaultMessages.txt');
            watchedFiles.push(input + '/localizedMessages.*.txt');
        }

        watch(watchedFiles, {
            ignoreInitial: true,
        })
            .on('all', (_, path) => {
                q.push(async () => {
                    logUpdate(`Uploading ${path}`);

                    const theme: Partial<Theme> = {};
                    const content = await readFile(path, 'utf-8');

                    if (path.endsWith('stylesheet.css')) {
                        theme.stylesheet = content;
                    }

                    if (path.endsWith('defaultMessages.txt')) {
                        theme.defaultMessages = content;
                    }

                    if (path.includes('localizedMessages.') && path.endsWith('.txt')) {
                        const locale = getLocaleFromLocalizedMessageFileName(path);
                        if (!locale) return;
                        theme.localizedMessages = {[locale]: content};
                    }

                    if (path.endsWith('.ftl')) {
                        const name = path.split('/').pop()?.replace('.ftl', '');
                        theme.templates = {[name!]: content};
                    }

                    try {
                        const fusionAuthClient = new FusionAuthClient(apiKey, host);
                        await fusionAuthClient.patchTheme(themeId, {theme});

                        logUpdate(`Uploading ${path} - ` + chalk.green(`${logSymbols.success} Success`));
                        logUpdate.done();
                    } catch (e) {
                        logUpdate(`Uploading ${path} - ` + chalk.red(`${logSymbols.error} Failed`));
                        logUpdate.done();
                        reportError(`Error uploading theme ${themeId}: `, e);
                    }

                    return true;
                });
            });
    });<|MERGE_RESOLUTION|>--- conflicted
+++ resolved
@@ -1,10 +1,6 @@
 import {Command} from '@commander-js/extra-typings';
 import {watch} from 'chokidar';
-<<<<<<< HEAD
-import {getLocaleFromLocalizedMessageFileName, reportError, validateThemeOptions} from '../utils.js';
-=======
 import {getLocaleFromLocalizedMessageFileName, reportError} from '../utils.js';
->>>>>>> bb6c7073
 import Queue from 'queue';
 import {FusionAuthClient, Theme} from '@fusionauth/typescript-client';
 import {readFile} from 'fs/promises';
@@ -21,19 +17,10 @@
     .description('Watch a theme for changes and upload to FusionAuth')
     .argument('<themeId>', 'The theme id to watch')
     .option('-i, --input <input>', 'The input directory', './tpl/')
-<<<<<<< HEAD
-    .option('-k, --key <key>', 'The API key to use')
-    .option('-h, --host <url>', 'The FusionAuth host to use', 'http://localhost:9011')
-    .addOption(new Option('-t, --types <types...>', 'The types of templates to watch').choices(templateTypes).default(templateTypes))
-    .action((themeId, options) => {
-        const {input, apiKey, host, types} = validateThemeOptions(options);
-
-=======
     .addOption(apiKeyOption)
     .addOption(hostOption)
     .addOption(themeTypeOption)
     .action((themeId: string, {input, key: apiKey, host, types}) => {
->>>>>>> bb6c7073
         console.log(`Watching theme directory ${input} for changes and uploading to ${themeId}`);
 
         const watchedFiles: string[] = [];
